language: python

python:
    - "3.5"
    - "3.6"

install:
    - pip install --upgrade pip setuptools wheel
    - pip install --default-timeout=2000 -q -e .
    - pip install autopep8
<<<<<<< HEAD
    - curl -sc /tmp/cookie "https://drive.google.com/uc?export=download&id=1zODylHjXq2d3R8jY20yP3aOOZFqHgVRn" > /dev/null
    - CODE="$(awk '/_warning_/ {print $NF}' /tmp/cookie)"
    - curl -Lb /tmp/cookie "https://drive.google.com/uc?export=download&confirm=${CODE}&id=1zODylHjXq2d3R8jY20yP3aOOZFqHgVRn" -o data/expert_pols/Pendulum-v0_pol_max.pkl
    - curl -sc /tmp/cookie "https://drive.google.com/uc?export=download&id=1hzRxBhnkQA3lWLzTFdVuJ0t5Cj1IvVIU" > /dev/null
=======
    - curl -sc /tmp/cookie "https://drive.google.com/uc?export=download&id=1oZ6buPdpFxsp33HY3BVaS2pBHY-1p7OT" > /dev/null
>>>>>>> e496927d
    - CODE="$(awk '/_warning_/ {print $NF}' /tmp/cookie)"
    - curl -Lb /tmp/cookie "https://drive.google.com/uc?export=download&confirm=${CODE}&id=1hzRxBhnkQA3lWLzTFdVuJ0t5Cj1IvVIU" -o data/expert_epis/Pendulum-v0_2epis.pkl
script:
    - autopep8 -r . --diff | tee check_autopep8
    - test ! -s check_autopep8
    - nosetests -x tests --process-timeout 2000 --with-coverage --cover-package machina
sudo: false<|MERGE_RESOLUTION|>--- conflicted
+++ resolved
@@ -7,15 +7,8 @@
 install:
     - pip install --upgrade pip setuptools wheel
     - pip install --default-timeout=2000 -q -e .
-    - pip install autopep8
-<<<<<<< HEAD
-    - curl -sc /tmp/cookie "https://drive.google.com/uc?export=download&id=1zODylHjXq2d3R8jY20yP3aOOZFqHgVRn" > /dev/null
-    - CODE="$(awk '/_warning_/ {print $NF}' /tmp/cookie)"
-    - curl -Lb /tmp/cookie "https://drive.google.com/uc?export=download&confirm=${CODE}&id=1zODylHjXq2d3R8jY20yP3aOOZFqHgVRn" -o data/expert_pols/Pendulum-v0_pol_max.pkl
+    - pip install autopep
     - curl -sc /tmp/cookie "https://drive.google.com/uc?export=download&id=1hzRxBhnkQA3lWLzTFdVuJ0t5Cj1IvVIU" > /dev/null
-=======
-    - curl -sc /tmp/cookie "https://drive.google.com/uc?export=download&id=1oZ6buPdpFxsp33HY3BVaS2pBHY-1p7OT" > /dev/null
->>>>>>> e496927d
     - CODE="$(awk '/_warning_/ {print $NF}' /tmp/cookie)"
     - curl -Lb /tmp/cookie "https://drive.google.com/uc?export=download&confirm=${CODE}&id=1hzRxBhnkQA3lWLzTFdVuJ0t5Cj1IvVIU" -o data/expert_epis/Pendulum-v0_2epis.pkl
 script:

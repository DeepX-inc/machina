# Copyright 2018 DeepX Inc. All Rights Reserved.
#
# Licensed under the Apache License, Version 2.0 (the "License");
# you may not use this file except in compliance with the License.
# You may obtain a copy of the License at
#
#     http://www.apache.org/licenses/LICENSE-2.0
#
# Unless required by applicable law or agreed to in writing, software
# distributed under the License is distributed on an "AS IS" BASIS,
# WITHOUT WARRANTIES OR CONDITIONS OF ANY KIND, either express or implied.
# See the License for the specific language governing permissions and
# limitations under the License.
# ==============================================================================


import functools

import numpy as np
import torch
from torch.nn.utils.rnn import pad_sequence
import torch.utils.data

from machina import loss_functional as lf
from machina.utils import get_device


class Traj(object):
    """
    Trajectory class.
    A Trajectory is a sequence of episodes.
    An episode is a sequence of steps.

    This class provides batch methods.
    """

    def __init__(self):
        self.data_map = dict()
        self._next_id = 0

        self.current_epis = None
        self._epis_index = np.array([0])

    @property
    def num_step(self):
        if self.data_map:
            return list(self.data_map.values())[0].size(0)
        return 0

    @property
    def num_epi(self):
        return len(self._epis_index) - 1

    def get_max_pri(self):
        if 'pris' in self.data_map:
            return torch.max(self.data_map['pris']).cpu()
        else:
            return torch.tensor(1)

    def add_epis(self, epis):
        self.current_epis = epis

    def _concat_data_map(self, data_map):
        if self.data_map:
            for key in data_map:
                self.data_map[key] = torch.cat(
                    [self.data_map[key], data_map[key]], dim=0)
        else:
            self.data_map = data_map

    def register_epis(self):
        epis = self.current_epis
        keys = epis[0].keys()
        data_map = dict()
        for key in keys:
            if isinstance(epis[0][key], list) or isinstance(epis[0][key], np.ndarray):
                data_map[key] = torch.tensor(np.concatenate(
                    [epi[key] for epi in epis], axis=0), dtype=torch.float, device=get_device())
            elif isinstance(epis[0][key], dict):
                new_keys = epis[0][key].keys()
                for new_key in new_keys:
                    data_map[new_key] = torch.tensor(np.concatenate(
                        [epi[key][new_key] for epi in epis], axis=0), dtype=torch.float, device=get_device())

        self._concat_data_map(data_map)

        epis_index = []
        index = 0
        for epi in epis:
            l_epi = len(epi['rews'])
            index += l_epi
            epis_index.append(index)
        epis_index = np.array(epis_index) + self._epis_index[-1]
        self._epis_index = np.concatenate([self._epis_index, epis_index])

        self.current_epis = None

    def add_traj(self, traj):
        self._concat_data_map(traj.data_map)

        epis_index = traj._epis_index
        epis_index = epis_index + self._epis_index[-1]
        self._epis_index = np.concatenate([self._epis_index, epis_index[1:]])

    def _shuffled_indices(self, indices):
        return indices[torch.randperm(len(indices), device=get_device())]

    def _get_indices(self, indices=None, shuffle=True):
        if indices is None:
            indices = torch.arange(self.num_step, device=get_device())
        if shuffle:
            indices = self._shuffled_indices(indices)
        return indices

    def _next_batch(self, batch_size, indices):
        cur_id = self._next_id
        cur_batch_size = min(batch_size, len(indices) - self._next_id)
        self._next_id += cur_batch_size

        data_map = dict()
        for key in self.data_map:
            data_map[key] = self.data_map[key][cur_id:cur_id+cur_batch_size]
        return data_map

    def iterate_once(self, batch_size, indices=None, shuffle=True):
        """
        Iterate a full of trajectory once.

        Parameters
        ----------
        batch_size : int
        indices : ndarray or torch.Tensor or None
            Selected indices for iteration.
            If None, whole trajectory is selected.
        shuffle : bool

        Returns
        -------
        data_map : dict of torch.Tensor
        """
        indices = self._get_indices(indices, shuffle)

        while self._next_id <= len(indices) - batch_size:
            yield self._next_batch(batch_size, indices)
        self._next_id = 0

    def iterate(self, batch_size, epoch=1, indices=None, shuffle=True):
        """
        Iterate a full of trajectory epoch times.

        Parameters
        ----------
        batch_size : int
        epoch : int
        indices : ndarray or torch.Tensor or None
            Selected indices for iteration.
            If None, whole trajectory is selected.
        shuffle : bool

        Returns
        -------
        data_map : dict of torch.Tensor
        """
        indices = self._get_indices(indices, shuffle)

        for _ in range(epoch):
            while self._next_id <= len(indices) - batch_size:
                yield self._next_batch(batch_size, indices)
            self._next_id = 0

<<<<<<< HEAD
    def random_batch_once(self, batch_size, indices=None):
        """
        Providing a batch which is randomly sampled from trajectory.

        Parameters
        ----------
        batch_size : int
        indices : ndarray or torch.Tensor or None
            Selected indices for iteration.
            If None, whole trajectory is selected.

        Returns
        -------
        data_map : dict of torch.Tensor
        """
=======
    def random_batch_once(self, batch_size, indices=None, return_indices=False):
>>>>>>> 9082306c
        indices = self._get_indices(indices, shuffle=True)

        data_map = dict()
        for key in self.data_map:
            data_map[key] = self.data_map[key][indices[:batch_size]]
        if return_indices:
            return data_map, indices
        else:
            return data_map

<<<<<<< HEAD
    def random_batch(self, batch_size, epoch=1, indices=None):
        """
        Providing batches which is randomly sampled from trajectory.

        Parameters
        ----------
        batch_size : int
        epoch : int
        indices : ndarray or torch.Tensor or None
            Selected indices for iteration.
            If None, whole trajectory is selected.

        Returns
        -------
        data_map : dict of torch.Tensor
        """
        for _ in range(epoch):
            batch = self.random_batch_once(batch_size, indices)
            yield batch

    def full_batch(self, epoch=1):
        """
        Providing whole trajectory as batch.

        Parameters
        ----------
        epoch : int

        Returns
        -------
        data_map : dict of torch.Tensor
        """
=======
    def prioritized_random_batch_once(self, batch_size, return_indices=False, mode='proportional', alpha=0.6, init_beta=0.4, beta_step=0.00025/4):
        if hasattr(self, 'pri_beta') == False:
            self.pri_beta = init_beta
        elif self.pri_beta >= 1.0:
            self.pri_beta = 1.0
        else:
            self.pri_beta += beta_step

        pris = self.data_map['pris'].cpu().numpy()

        if mode == 'rank_based':
            index = np.argsort(-pris)
            pris = (index.astype(np.float32)+1) ** -1
            pris = pris ** alpha

        is_weights = (len(pris) * (pris/pris.sum())) ** -self.pri_beta
        is_weights /= np.max(is_weights)
        pris *= is_weights
        pris = torch.tensor(pris)
        indices = torch.utils.data.sampler.WeightedRandomSampler(
            pris, batch_size, replacement=True)
        indices = [index for index in indices]

        data_map = dict()
        for key in self.data_map:
            data_map[key] = self.data_map[key][indices]
        if return_indices:
            return data_map, indices
        else:
            return data_map

    def random_batch(self, batch_size, epoch=1, indices=None, return_indices=False):
        for _ in range(epoch):
            if return_indices:
                batch, indices = self.random_batch_once(
                    batch_size, indices, return_indices)
                yield batch. indices
            else:
                batch = self.random_batch_once(
                    batch_size, indices, return_indices)
                yield batch

    def prioritized_random_batch(self, batch_size, epoch=1, return_indices=False):
        for _ in range(epoch):
            if return_indices:
                batch, indices = self.prioritized_random_batch_once(
                    batch_size, return_indices)
                yield batch, indices
            else:
                batch = self.prioritized_random_batch_once(
                    batch_size, return_indices)
                yield batch

    def full_batch(self, epoch=1, return_indices=False):
>>>>>>> 9082306c
        for _ in range(epoch):
            if return_indices:
                yield self.data_map, torch.arange(self.num_step, device=get_device())
            else:
                yield self.data_map

    def iterate_epi(self, shuffle=True):
        """
        Iterating episodes.

        Parameters
        ----------
        shuffle : bool

        Returns
        -------
        epis : dict of torch.Tensor
        """
        epis = []
        for i in range(len(self._epis_index) - 1):
            data_map = dict()
            for key in self.data_map:
<<<<<<< HEAD
                data_map[key] = self.data_map[key][self._epis_index[i]
                    :self._epis_index[i+1]]
=======
                data_map[key] = self.data_map[key][self._epis_index[i]:self._epis_index[i+1]]
>>>>>>> 9082306c
            epis.append(data_map)
        if shuffle:
            indices = np.random.permutation(range(len(epis)))
        else:
            indices = range(len(epis))
        for idx in indices:
            yield epis[idx]

    def iterate_rnn(self, batch_size, num_epi_per_seq=1, epoch=1):
        """
        Iterating batches for rnn.
        batch shape is (max_seq, batch_size, *)

        Parameters
        ----------
        batch_size : int
        num_epi_per_seq : int
            Number of episodes in one sequence for rnn.
        epoch : int

        Returns
        -------
        batch : dict of torch.Tensor
        """
        assert batch_size * num_epi_per_seq <= self.num_epi
        for _ in range(epoch):
            epi_count = 0
            all_batch = []
            seq = []
            for epi in self.iterate_epi(shuffle=True):
                seq.append(epi)
                epi_count += 1
                if epi_count >= num_epi_per_seq:
                    _seq = dict()
                    for key in seq[0].keys():
                        _seq[key] = torch.cat([s[key] for s in seq])
                    all_batch.append(_seq)
                    seq = []
                    epi_count = 0
            num_batch = len(all_batch)
            idx = 0
            while idx <= num_batch - batch_size:
                cur_batch_size = min(batch_size, num_batch - idx)
                batch = all_batch[idx:idx+cur_batch_size]
                idx += cur_batch_size

                lengths = [list(b.values())[0].size(0) for b in batch]
                max_length = max(lengths)
                out_masks = torch.ones(
                    (max_length, cur_batch_size), dtype=torch.float, device=get_device())
                time_slice = list(functools.reduce(
                    lambda x, y: x+y, [list(range(l, max_length)) for l in lengths]))
                batch_idx = list(functools.reduce(
                    lambda x, y: x+y, [(max_length - l) * [i] for i, l in enumerate(lengths)]))
                out_masks[time_slice, batch_idx] = 0

                _batch = dict()
                keys = batch[0].keys()
                for key in keys:
                    _batch[key] = pad_sequence([b[key] for b in batch])
                _batch['out_masks'] = out_masks
                yield _batch<|MERGE_RESOLUTION|>--- conflicted
+++ resolved
@@ -168,8 +168,7 @@
                 yield self._next_batch(batch_size, indices)
             self._next_id = 0
 
-<<<<<<< HEAD
-    def random_batch_once(self, batch_size, indices=None):
+    def random_batch_once(self, batch_size, indices=None, return_indices=False):
         """
         Providing a batch which is randomly sampled from trajectory.
 
@@ -179,14 +178,13 @@
         indices : ndarray or torch.Tensor or None
             Selected indices for iteration.
             If None, whole trajectory is selected.
-
-        Returns
-        -------
-        data_map : dict of torch.Tensor
-        """
-=======
-    def random_batch_once(self, batch_size, indices=None, return_indices=False):
->>>>>>> 9082306c
+        return_indices : bool
+            If True, indices are also returned.
+
+        Returns
+        -------
+        data_map : dict of torch.Tensor
+        """
         indices = self._get_indices(indices, shuffle=True)
 
         data_map = dict()
@@ -196,41 +194,7 @@
             return data_map, indices
         else:
             return data_map
-
-<<<<<<< HEAD
-    def random_batch(self, batch_size, epoch=1, indices=None):
-        """
-        Providing batches which is randomly sampled from trajectory.
-
-        Parameters
-        ----------
-        batch_size : int
-        epoch : int
-        indices : ndarray or torch.Tensor or None
-            Selected indices for iteration.
-            If None, whole trajectory is selected.
-
-        Returns
-        -------
-        data_map : dict of torch.Tensor
-        """
-        for _ in range(epoch):
-            batch = self.random_batch_once(batch_size, indices)
-            yield batch
-
-    def full_batch(self, epoch=1):
-        """
-        Providing whole trajectory as batch.
-
-        Parameters
-        ----------
-        epoch : int
-
-        Returns
-        -------
-        data_map : dict of torch.Tensor
-        """
-=======
+          
     def prioritized_random_batch_once(self, batch_size, return_indices=False, mode='proportional', alpha=0.6, init_beta=0.4, beta_step=0.00025/4):
         if hasattr(self, 'pri_beta') == False:
             self.pri_beta = init_beta
@@ -263,6 +227,23 @@
             return data_map
 
     def random_batch(self, batch_size, epoch=1, indices=None, return_indices=False):
+        """
+        Providing batches which is randomly sampled from trajectory.
+
+        Parameters
+        ----------
+        batch_size : int
+        epoch : int
+        indices : ndarray or torch.Tensor or None
+            Selected indices for iteration.
+            If None, whole trajectory is selected.
+        return_indices : bool
+            If True, indices are also returned.
+
+        Returns
+        -------
+        data_map : dict of torch.Tensor
+        """
         for _ in range(epoch):
             if return_indices:
                 batch, indices = self.random_batch_once(
@@ -285,7 +266,19 @@
                 yield batch
 
     def full_batch(self, epoch=1, return_indices=False):
->>>>>>> 9082306c
+        """
+        Providing whole trajectory as batch.
+
+        Parameters
+        ----------
+        epoch : int
+        return_indices : bool
+            If True, indices are also returned.
+
+        Returns
+        -------
+        data_map : dict of torch.Tensor
+        """
         for _ in range(epoch):
             if return_indices:
                 yield self.data_map, torch.arange(self.num_step, device=get_device())
@@ -308,12 +301,8 @@
         for i in range(len(self._epis_index) - 1):
             data_map = dict()
             for key in self.data_map:
-<<<<<<< HEAD
                 data_map[key] = self.data_map[key][self._epis_index[i]
                     :self._epis_index[i+1]]
-=======
-                data_map[key] = self.data_map[key][self._epis_index[i]:self._epis_index[i+1]]
->>>>>>> 9082306c
             epis.append(data_map)
         if shuffle:
             indices = np.random.permutation(range(len(epis)))

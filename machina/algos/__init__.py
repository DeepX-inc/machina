--- conflicted
+++ resolved
@@ -1,6 +1,3 @@
-<<<<<<< HEAD
-from machina.algos import ppo_clip, trpo, vpg, ppo_kl, ddpg, behavior_cloning
-=======
 # Copyright 2018 DeepX Inc. All Rights Reserved.
 #
 # Licensed under the Apache License, Version 2.0 (the "License");
@@ -16,5 +13,4 @@
 # limitations under the License.
 # ==============================================================================
 
-from machina.algos import ppo_clip, trpo, vpg, ppo_kl
->>>>>>> b773ba33
+from machina.algos import ppo_clip, trpo, vpg, ppo_kl
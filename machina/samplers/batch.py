--- conflicted
+++ resolved
@@ -1,11 +1,7 @@
 import copy
 import numpy as np
 import torch
-<<<<<<< HEAD
-from machina.utils import Variable, cpu_mode, np2torch
-=======
 from machina.utils import cpu_mode
->>>>>>> b773ba33
 from machina.samplers.base import BaseSampler
 
 

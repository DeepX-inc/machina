import numpy as np
import torch

from machina.data.base import BaseData
from machina.utils import np2torch, torch2torch

class PrioritizedReplayData(BaseData):
    def __init__(
            self, max_data_size, ob_dim, ac_dim, rew_scale=1):
        self.max_data_size = max_data_size
        self.ob_dim = ob_dim
        self.ac_dim = ac_dim
        self.rew_scale = rew_scale


        self.obs = torch2torch(torch.zeros((max_data_size, ob_dim))).float()
        self.acs = torch2torch(torch.zeros((max_data_size, ac_dim))).float()
        self.rews = torch2torch(torch.zeros(max_data_size)).float()
        self.delta = torch2torch(torch.zeros((max_data_size)).float())
        self.rank = torch2torch(torch.zeros((max_data_size)).float())
        self.terminals = torch2torch(torch.zeros(max_data_size)).float()
        self.bottom = 0
        self.top = 0
        self.size = 0

    def add_sample(self, ob, ac, rew, next_ob, terminal):
        self.obs[self.top] = np2torch(ob).float()
        self.acs[self.top] = np2torch(ac).float()
        self.rews[self.top] = rew * self.rew_scale
        self.delta[self.top] = np2torch(torch.mean((ob-next_ob)**2))
        self.terminals[self.top] = terminal
        self.top = (self.top + 1) % self.max_data_size
        if self.size >= self.max_data_size:
            self.bottom = (self.bottom + 1) % self.max_data_size
        else:
            self.size += 1

    def add_path(self, path):
        next_obs = np.append(path['obs'][1:], np.array([path['obs'][-1]]))
        for i, (ob, ac, rew, next_ob) in enumerate(zip(path['obs'], path['acs'], path['rews'], next_obs)):
            if i == len(path['rews']) - 1:
                self.add_sample(ob, ac, rew, next_ob, 1)
            else:
                self.add_sample(ob, ac, rew, next_ob, 0)

    def add_paths(self, paths):
        for path in paths:
            self.add_path(path)

    def iterate_once(self, batch_size):
        assert self.size > batch_size
        indices = torch2torch(torch.zeros(batch_size)).long()
        transition_indices = torch2torch(torch.zeros(batch_size)).long()
        count = 0
<<<<<<< HEAD
        rank = rankdata(self.delta)

=======
        sum_delta = torch2torch(torch.sum(self.delta))
        rand_list = np2torch(np.random.uniform(0, sum_delta))
        rand_list = torch.sort(rand_list)

        idx = 0
        tmp_sum_delta = 0
        for (i, randnum) in enumerate(rand_list):
            while tmp_sum_delta < randnum:
                tmp_sum_delta += self.delta[idx] + 0.0001
                idx += 1

            indices[count] = idx
            transition_indices = (idx + 1) % self.max_data_size
            count += 1
>>>>>>> 764eb00a

        while count < batch_size:
            index = np.random.randint(self.bottom, self.bottom + self.size) % self.max_data_size
            # make sure that the transition is valid: if we are at the end of the data, we need to discard
            # this sample
            if index == self.size - 1 and self.size <= self.max_data_size:
                continue
            # if self._terminals[index]:
            #     continue
            transition_index = (index + 1) % self.max_data_size
            indices[count] = index
            transition_indices[count] = transition_index
            count += 1
        return dict(
            obs=self.obs[indices],
            acs=self.acs[indices],
            rews=self.rews[indices],
            terminals=self.terminals[indices],
            next_obs=self.obs[transition_indices]
        )

    def iterate(self, batch_size, epoch=1):
        for _ in range(epoch):
            batch = self.iterate_once(batch_size)
            yield batch
<|MERGE_RESOLUTION|>--- conflicted
+++ resolved
@@ -52,10 +52,6 @@
         indices = torch2torch(torch.zeros(batch_size)).long()
         transition_indices = torch2torch(torch.zeros(batch_size)).long()
         count = 0
-<<<<<<< HEAD
-        rank = rankdata(self.delta)
-
-=======
         sum_delta = torch2torch(torch.sum(self.delta))
         rand_list = np2torch(np.random.uniform(0, sum_delta))
         rand_list = torch.sort(rand_list)
@@ -70,7 +66,6 @@
             indices[count] = idx
             transition_indices = (idx + 1) % self.max_data_size
             count += 1
->>>>>>> 764eb00a
 
         while count < batch_size:
             index = np.random.randint(self.bottom, self.bottom + self.size) % self.max_data_size

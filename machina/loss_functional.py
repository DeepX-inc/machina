--- conflicted
+++ resolved
@@ -342,7 +342,6 @@
     return vf_loss
 
 
-<<<<<<< HEAD
 def dynamics(dm, batch, target='next_obs', td=True):
     """
     MSE loss for Dynamics models.
@@ -371,7 +370,7 @@
             torch.mean((pred - (batch['next_obs'] - batch['obs']))**2)
 
     return dm_loss
-=======
+
 def likelihood(pol, batch):
     obs = batch['obs']
     acs = batch['acs']
@@ -390,5 +389,4 @@
         logits, torch.ones(len, device=get_device())*expert_or_agent)
     ent = (1 - torch.sigmoid(logits))*logits - F.logsigmoid(logits)
     discrim_loss -= ent_beta * torch.mean(ent)
-    return discrim_loss
->>>>>>> 07e6abb7
+    return discrim_loss